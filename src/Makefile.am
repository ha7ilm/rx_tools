--- conflicted
+++ resolved
@@ -12,11 +12,7 @@
 librtlsdr_la_SOURCES = librtlsdr.c tuner_e4k.c tuner_fc0012.c tuner_fc0013.c tuner_fc2580.c tuner_r82xx.c rtlsdr_rpc.c rtlsdr_rpc_msg.c
 librtlsdr_la_LDFLAGS = -version-info $(LIBVERSION)
 
-<<<<<<< HEAD
-bin_PROGRAMS         = rtl_sdr rtl_tcp rtl_test rtl_fm rtl_ir rtl_eeprom rtl_adsb rtl_power
-=======
-bin_PROGRAMS         = rtl_sdr rtl_tcp rtl_test rtl_fm rtl_eeprom rtl_adsb rtl_power rtl_rpcd
->>>>>>> 8706062f
+bin_PROGRAMS         = rtl_sdr rtl_tcp rtl_test rtl_fm rtl_ir rtl_eeprom rtl_adsb rtl_power rtl_rpcd
 
 rtl_sdr_SOURCES      = rtl_sdr.c convenience/convenience.c
 rtl_sdr_LDADD        = librtlsdr.la
